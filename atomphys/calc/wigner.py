<<<<<<< HEAD
from math import factorial, floor, sqrt
from functools import lru_cache
=======
from functools import lru_cache
from math import factorial as factorial_int
from math import floor, sqrt


def factorial(x: float) -> int:
    return factorial_int(int(x))
>>>>>>> 75945ae9


def ishalfint(x: float) -> bool:
    """check if value is half integer

    Arguments:
        x: is this a half integer?

    Returns:
        True if x is a half integer and False if it is not.
    """
    return 2 * x == floor(2 * x)


def isint(x: float) -> bool:
    """checks if value is an integer

    Arguments:
        x: is this an integer?

    Returns:
        True if x is an integer and False if it is not.
    """
    return x == floor(x)


def istriangle(a: float, b: float, c: float) -> bool:
    """checks if triad (a, b, c) obeys the triangle inequality

    Arguments:
        a:
        b:
        c:

    Returns:
        True if the triangle inequality is satisfied and False if it is not.
    """
    return abs(a - b) <= c and c <= a + b


def Δ(a: float, b: float, c: float) -> float:
    """Helper function for wigner symbols

    Calculates the intermediate expression

    $\\Delta = \\frac{(a+b-c)!(a-b+c)!(-a+b+c)!}{(a+b+c+1)!}$

    Arguments:
        a:
        b:
        c:

    Returns:
        $\\Delta$
    """
    return (
        factorial(a + b - c)
        * factorial(a - b + c)
        * factorial(-a + b + c)
        / factorial(a + b + c + 1)
    )



@lru_cache(maxsize=None)
def wigner_3j(
    j1: float, j2: float, j3: float, m1: float, m2: float, m3: float
) -> float:
    """Calculate the Wigner 3-j symbol numerically

    The Wigner 3-j symbol is calculated numerically using a recursion relation.
    This approximate calculation is often faster than the exact analytic
    calculation that is done by `sympy.physics.wigner`.
    Due to the finite precision of floating point numbers, this is only good
    for $j$ and $m$ up to about 40, after which it becomes too inaccurate.

    The results are cached in the private variable `_wigner_3j_cache` to
    speed subsequent calculations.

    $\\left(
    \\begin{matrix}
    j_1 & j_2 & j_3 \\\\ m_1 & m_2 & m_3
    \\end{matrix}
    \\right)$

    Arguments:
        j1:
        j2:
        j3:
        m1:
        m2:
        m3:

    Returns:
        $\\left(
        \\begin{matrix}
        j_1 & j_2 & j_3 \\\\ m_1 & m_2 & m_3
        \\end{matrix}
        \\right)$
    """
<<<<<<< HEAD

=======
>>>>>>> 75945ae9
    if (
        not ishalfint(j1)
        or not ishalfint(j2)
        or not ishalfint(j3)
        or not ishalfint(m1)
        or not ishalfint(m2)
        or not ishalfint(m3)
    ):
        raise ValueError("All arguments must be integers or half-integers")

    if j1 > 40 or j2 > 40 or j3 > 40 or m1 > 40 or m2 > 40 or m3 > 40:
        raise OverflowError(
            "can't handle numbers this larger, use a sympy.physics.wigner"
        )

    # sum of second row must equal zero
    if m1 + m2 + m3 != 0:
        return 0

    # triangle inequality
    if not istriangle(j1, j2, j3):
        return 0

    if (
        j1 - m1 != floor(j1 - m1)
        or j2 - m2 != floor(j2 - m2)
        or j3 - m3 != floor(j3 - m3)
    ):
        return 0

    if abs(m1) > j1 or abs(m2) > j2 or abs(m3) > j3:
        return 0

    wigner = 0
    for t in range(
        int(max(0, j2 - m1 - j3, j1 + m2 - j3)),
        int(min(j1 + j2 - j3, j1 - m1, j2 + m2)) + 1,
    ):
        wigner += (-1) ** t / (
            factorial(t)
            * factorial(t - (j2 - m1 - j3))
            * factorial(t - (j1 + m2 - j3))
            * factorial(j1 + j2 - j3 - t)
            * factorial(j1 - m1 - t)
            * factorial(j2 + m2 - t)
        )
    wigner *= (-1) ** (j1 - j2 - m3) * sqrt(
        Δ(j1, j2, j3)
        * factorial(j1 + m1)
        * factorial(j1 - m1)
        * factorial(j2 + m2)
        * factorial(j2 - m2)
        * factorial(j3 + m3)
        * factorial(j3 - m3)
    )

    return wigner

<<<<<<< HEAD
=======

>>>>>>> 75945ae9
@lru_cache(maxsize=None)
def wigner_6j(
    j1: float, j2: float, j3: float, J1: float, J2: float, J3: float
) -> float:
    """Calculate the Wigner 6-j symbol numerically

    The Wigner 6-j symbol is calculated numerically using a recursion relation.
    This approximate calculation is often faster than the exact analytic
    calculation that is done by `sympy.physics.wigner`.

    The results are cached in the private variable `_wigner_6j_cache` to
    speed subsequent calculations.

    $\\left\\{
    \\begin{matrix}
    j_1 & j_2 & j_3 \\\\ J_1 & J_2 & J_3
    \\end{matrix}
    \\right\\}$

    Arguments:
        j1:
        j2:
        j3:
        J1:
        J2:
        J3:

    Returns:
        $\\left\\{
        \\begin{matrix}
        j_1 & j_2 & j_3 \\\\ J_1 & J_2 & J_3
        \\end{matrix}
        \\right\\}$
    """
<<<<<<< HEAD
    
=======
>>>>>>> 75945ae9
    if (
        not ishalfint(j1)
        or not ishalfint(j2)
        or not ishalfint(j3)
        or not ishalfint(J1)
        or not ishalfint(J2)
        or not ishalfint(J3)
    ):
        raise ValueError("All arguments must be integers or half-integers")

    # triangle inequality for each triad
    if (
        not istriangle(j1, j2, j3)
        or not istriangle(j1, J2, J3)
        or not istriangle(J1, j2, J3)
        or not istriangle(J1, J2, j3)
    ):
        return 0

    # each triad must sum to an integer
    if (
        not isint(j1 + j2 + j3)
        or not isint(j1 + J2 + J3)
        or not isint(J1 + j2 + J3)
        or not isint(J1 + J2 + j3)
    ):
        return 0

    wigner = 0
    for t in range(
        int(max(0, j1 + j2 + j3, j1 + J2 + J3, J1 + j2 + J3, J1 + J2 + j3)),
        int(min(j1 + j2 + J1 + J2, j2 + j3 + J2 + J3, j3 + j1 + J3 + J1)) + 1,
    ):
        wigner += (
            (-1) ** t
            * factorial(t + 1)
            / (
                factorial(t - (j1 + j2 + j3))
                * factorial(t - (j1 + J2 + J3))
                * factorial(t - (J1 + j2 + J3))
                * factorial(t - (J1 + J2 + j3))
                * factorial((j1 + j2 + J1 + J2) - t)
                * factorial((j2 + j3 + J2 + J3) - t)
                * factorial((j3 + j1 + J3 + J1) - t)
            )
        )
    wigner *= sqrt(Δ(j1, j2, j3) * Δ(j1, J2, J3) * Δ(J1, j2, J3) * Δ(J1, J2, j3))
<<<<<<< HEAD

=======
>>>>>>> 75945ae9

    return wigner<|MERGE_RESOLUTION|>--- conflicted
+++ resolved
@@ -1,7 +1,3 @@
-<<<<<<< HEAD
-from math import factorial, floor, sqrt
-from functools import lru_cache
-=======
 from functools import lru_cache
 from math import factorial as factorial_int
 from math import floor, sqrt
@@ -9,7 +5,6 @@
 
 def factorial(x: float) -> int:
     return factorial_int(int(x))
->>>>>>> 75945ae9
 
 
 def ishalfint(x: float) -> bool:
@@ -110,10 +105,6 @@
         \\end{matrix}
         \\right)$
     """
-<<<<<<< HEAD
-
-=======
->>>>>>> 75945ae9
     if (
         not ishalfint(j1)
         or not ishalfint(j2)
@@ -172,10 +163,6 @@
 
     return wigner
 
-<<<<<<< HEAD
-=======
-
->>>>>>> 75945ae9
 @lru_cache(maxsize=None)
 def wigner_6j(
     j1: float, j2: float, j3: float, J1: float, J2: float, J3: float
@@ -210,10 +197,6 @@
         \\end{matrix}
         \\right\\}$
     """
-<<<<<<< HEAD
-    
-=======
->>>>>>> 75945ae9
     if (
         not ishalfint(j1)
         or not ishalfint(j2)
@@ -261,9 +244,5 @@
             )
         )
     wigner *= sqrt(Δ(j1, j2, j3) * Δ(j1, J2, J3) * Δ(J1, j2, J3) * Δ(J1, J2, j3))
-<<<<<<< HEAD
-
-=======
->>>>>>> 75945ae9
 
     return wigner