--- conflicted
+++ resolved
@@ -477,8 +477,5 @@
 
     """
     states_data, transitions_data = nist.load_from_nist(name, refresh_cache)
-<<<<<<< HEAD
     return load_from_database(name, states_data, transitions_data, energy_cutoff, remove_isolated)
-=======
-    return load_from_database(name, states_data, transitions_data, energy_cutoff, remove_isolated)
->>>>>>> 9608529a
+
