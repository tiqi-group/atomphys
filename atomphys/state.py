#!/usr/bin/env python
# -*- coding:utf-8 -*-
#
# Created: 06/2023
# Author: Carmelo Mordini <cmordini@phys.ethz.ch>
import pint
from math import pi
import warnings
from fractions import Fraction
from typing import TYPE_CHECKING

from .quantum_numbers import QuantumNumbers
from .util import default_units

from .calc.hyperfine import hyperfine_shift
from .calc.zeeman import g_lande_fine_LS, g_lande_hyperfine, field_sensitivity, zeeman_shift
from .calc.angular_momentum import couple_angular_momenta, magnetic_sublevels
from .calc.coupling import get_coupling, Coupling

if TYPE_CHECKING:
    from .atom import Atom


class State:

    """
    This class represents a quantum state in atomic physics.

    The idea behind this class is that all properties of the state are re-derived from
    few basic properties, such as the electron configuration, the term symbol and the energy of the atom.

    Attributes:
        configuration (str): The electron configuration of the state.
        quantum_numbers (QuantumNumbers): Quantum numbers of the state.
        _energy (pint.Quantity): Energy of the state.
        _ureg (pint.UnitRegistry): Unit registry for the state.

    Methods:
        __init__(configuration, term, energy, atom=None, _ureg=None): Initializes a new instance of the State class.
        energy: Property that gets or sets the energy of the state.
        name: Property that gets the name of the state.
        __repr__(): Returns a string representation of the state.
        __eq__(other): Determines whether the current state is equal to another state.
        __lt__(other): Determines whether the current state is less than another state.
        __hash__(): Returns a hash value for the state.
        match(pattern): Determines whether the state name matches a pattern.
        term: Property that gets the term of the state.
        coupling: Property that gets the coupling of the state.
        atom: Property that gets or sets the atom of the state.
        gJ: Property that gets the Landé g-factor for the state.
        g: Property that gets the Landé g-factor for the state.
        sublevels: Property that gets the magnetic sublevels of the state.
        transitions_from: Property that gets the transitions from the state.
        transitions_to: Property that gets the transitions to the state.
        Gamma: Property that gets the total decay rate of the state.
        decay_branching_ratios: Property that gets the decay branching ratios of the state.
        lifetime: Property that gets the lifetime of the state.
    """

    configuration: str
    quantum_numbers: QuantumNumbers
    _energy: pint.Quantity
    _ureg: pint.UnitRegistry

    def __init__(
        self, configuration: str, term: str, energy: pint.Quantity, atom=None, _ureg: pint.UnitRegistry | None = None
    ):
        self._atom = atom
        if atom is not None:
            self._ureg = atom._ureg
        elif _ureg is not None:
            self._ureg = _ureg
        else:
            self._ureg = pint.get_application_registry()

        self.configuration = configuration
        self.quantum_numbers = QuantumNumbers.from_term(term)
        self.energy = energy

    def __repr__(self) -> str:
        return f"State({self.name} {self.energy:0.4g~P})"

    @property
    def energy(self) -> pint.Quantity:
        return self._energy

    @energy.setter
    @default_units("Ry")
    def energy(self, value: pint.Quantity):
        self._energy = value

    @property
    def frequency(self) -> pint.Quantity:
        return self.energy.to("THz", "sp")

    @property
    def angular_frequency(self) -> pint.Quantity:
        return self.energy.to("1/s", "sp") * self._ureg("2*pi")

    @property
    def name(self) -> str:
        return f"{self.configuration} {self.term}"

    @property
    def __key(self):
        return (self.configuration, self.quantum_numbers, self.energy)

    def __eq__(self, other):
        if isinstance(other, State):
            return self.__key == other.__key
        return NotImplemented

    def __lt__(self, other):
        if isinstance(other, State):
            return self.energy < other.energy
        return NotImplemented

    def __hash__(self):
        return hash(self.__key)

    def match(self, pattern):
        return pattern.lower() in self.name.lower()

    @property
    def atom(self):
        return self._atom

    @atom.setter
    def atom(self, value):
        self._atom = value

    # Derived properties

    @property
    def term(self) -> str:
        return self.quantum_numbers.term

    @property
    def coupling(self) -> Coupling:
        return get_coupling(self.quantum_numbers)

    @property
    def gJ(self) -> float:
        if self.coupling == Coupling.LS:
            L, S, J = (getattr(self.quantum_numbers, n) for n in ("L", "S", "J"))
            return g_lande_fine_LS(L, S, J)
        else:
            raise NotImplementedError(
                f"Lande factor calculation is implemented only for LS coupling, but state has {self.coupling}"
            )

    @property
    def g(self) -> float:
        return self.gJ

    @property
    def spin(self) -> float:
        """Total spin quantum number.

        Return
            J for Fine structure States, F for Hyperfine states
        """
        return self.quantum_numbers.J

    @property
    def sublevels(self) -> list[float]:
        return magnetic_sublevels(self.spin)

    @property
    def sublevels_field_sensitivity(self) -> dict[float: pint.Quantity]:
        return {m: field_sensitivity(self.g, m, self._ureg) for m in self.sublevels}

    def sublevels_zeeman_shift(self, B: pint.Quantity) -> dict[float: pint.Quantity]:
        return {m: zeeman_shift(self.g, m, B, self._ureg).to('MHz') for m in self.sublevels}

    @property
    def transitions_from(self) -> list:
        if self._atom is None:
            warnings.warn("State not attached to an Atom: no transitions available")
            return list()
        return self._atom.transitions_from(self)

    @property
    def transitions_to(self) -> list:
        if self._atom is None:
            warnings.warn("State not attached to an Atom: no transitions available")
            return list()
        return self._atom.transitions_to(self)

    @property
    def transitions(self) -> list:
        return self.transitions_from + self.transitions_to

    @property
    def Gamma(self) -> pint.Quantity:
        if len(self.transitions_to) == 0:
            return self._ureg("0 MHz")
<<<<<<< HEAD
        return sum([tr.Gamma for tr in self.transitions_to])

    @property
    def decay_branching_ratios(self) -> dict:
        transitions_to = self.transitions_to.copy()
        transitions_to.sort(key=lambda tr: tr.Gamma.m, reverse=True)
        return {tr.state_i: (tr.Gamma / self.Gamma).m for tr in transitions_to}
=======
        return sum([tr.Gamma for tr in transitions_to])

    @property
    def decay_branching_ratios(self) -> dict:
        return {tr: (tr.Gamma / self.Gamma).m for tr in self.transitions_to}
>>>>>>> d36e2a32

    @property
    def lifetime(self) -> pint.Quantity:
        try:
<<<<<<< HEAD
            return (1 / (2 * pi * self.Gamma)).to("seconds")
=======
            return (1 / self.Gamma).to('seconds')
>>>>>>> d36e2a32
        except ZeroDivisionError:
            return self._ureg("inf seconds")

    def to_json(self):
        return {"configuration": self.configuration, "term": self.term, "energy": f"{self.energy.to('Ry'):f~P}"}


class HyperfineState(State):
    """
    This class represents a hyperfine quantum state in atomic physics, and it extends the State class.

    Methods:
        __init__(configuration, term, energy, I, F, atom=None, _ureg=None): Initializes a new instance of the HyperfineState class.
        name: Property that gets the name of the state.
        __repr__(): Returns a string representation of the state.
        gF: Property that gets the Landé g-factor for the hyperfine state.
        g: Property that gets the Landé g-factor for the hyperfine state.
        sublevels: Property that gets the magnetic sublevels of the hyperfine state.
    """

    def __init__(
        self,
        configuration: str,
        term: str,
        energy: pint.Quantity,
        I: float,
        F: float,
        atom=None,
        _ureg=None,
    ):
        super().__init__(configuration, term, energy, atom, _ureg)
        self._gI = 0  # TODO: fix
        self.quantum_numbers = QuantumNumbers.from_term(term, I=I, F=F)

    @property
    def name(self):
        F = self.quantum_numbers.F
        return f"{self.configuration} {self.term} F={Fraction(F)}"

    def __repr__(self):
        return f"HyperfineState({self.name} {self.energy:0.4g~P})"

    @property
    def gF(self) -> float:
        J, I, F = (getattr(self.quantum_numbers, n) for n in ("J", "I", "F"))
        return g_lande_hyperfine(J, I, F, self.gJ, self.gI)

    @property
    def gI(self) -> float:
        return self._gI

    @property
    def g(self) -> float:
        return self.gF

    @property
    def spin(self) -> float:
        """Total spin
        J for Fine structure States
        F for Hyperfine states
        """
        return self.quantum_numbers.F


def hyperfine_manifold(
    state: State, I: float, Ahf: pint.Quantity, Bhf: pint.Quantity = 0
) -> list[HyperfineState]:  # noqa: E741
    """
    This function generates a list of hyperfine states for a given state.

    Arguments:
        state (State): The state for which to generate the hyperfine states.
        I (float): The nuclear spin quantum number.
        Ahf (pint.Quantity): The magnetic dipole hyperfine structure constant.
        Bhf (pint.Quantity, optional): The electric quadrupole hyperfine structure constant. Defaults to 0.

    Returns:
        list[HyperfineState]: A list of hyperfine states.
    """
    J = state.quantum_numbers.J
    Fs = couple_angular_momenta(J, I)

    hstates = []
    for F in Fs:
        energy = state.energy + hyperfine_shift(J, I, F, Ahf, Bhf)
        hs = HyperfineState(state.configuration, state.term, energy, I, F, state._atom, state._ureg)
        hstates.append(hs)
    return hstates<|MERGE_RESOLUTION|>--- conflicted
+++ resolved
@@ -193,32 +193,21 @@
 
     @property
     def Gamma(self) -> pint.Quantity:
+        transitions_to = self.transitions_to
         if len(self.transitions_to) == 0:
             return self._ureg("0 MHz")
-<<<<<<< HEAD
-        return sum([tr.Gamma for tr in self.transitions_to])
+        return sum([tr.Gamma for tr in transitions_to])
 
     @property
     def decay_branching_ratios(self) -> dict:
         transitions_to = self.transitions_to.copy()
         transitions_to.sort(key=lambda tr: tr.Gamma.m, reverse=True)
         return {tr.state_i: (tr.Gamma / self.Gamma).m for tr in transitions_to}
-=======
-        return sum([tr.Gamma for tr in transitions_to])
-
-    @property
-    def decay_branching_ratios(self) -> dict:
-        return {tr: (tr.Gamma / self.Gamma).m for tr in self.transitions_to}
->>>>>>> d36e2a32
 
     @property
     def lifetime(self) -> pint.Quantity:
         try:
-<<<<<<< HEAD
-            return (1 / (2 * pi * self.Gamma)).to("seconds")
-=======
             return (1 / self.Gamma).to('seconds')
->>>>>>> d36e2a32
         except ZeroDivisionError:
             return self._ureg("inf seconds")
 
