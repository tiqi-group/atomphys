from setuptools import setup, find_packages

with open("README.md", "r", encoding="utf-8") as fh:
    long_description = fh.read()

setup(name='atomphys',
      version='0.0.2',
      license='MIT',
      description='Atomic Physics for Python',
      long_description=long_description,
      long_description_content_type="text/markdown",
      keywords=['AMO', 'atomic physics'],
      author='Matt Grau',
      author_email='matt.grau@gmail.com',
      url='https://github.com/mgrau/atomphys',
      project_urls={
          'Bug Tracker': 'https://github.com/mgrau/atomphys/issues'
      },
      package_data={'atomphys': ['data/*.json']},
      packages=find_packages(),
      requirements=['pint'],
      extras_require={
          'dev': [
<<<<<<< HEAD
                  'pytest',
                  'pytest-cov',
                  'autopep8',
                  'mkdocs',
                  'mkdocs-material',
                  'mkdocstrings'
=======
              'pytest',
              'pytest-cov',
              'autopep8',
              'mkdocs',
              'mkdocs-material',
              'mkdocstrings'
>>>>>>> 0a98f7d6
          ]
      },
      classifiers=[
          # Chose either "3 - Alpha", "4 - Beta" or "5 - Production/Stable" as the current state of your package
          'Development Status :: 3 - Alpha',
          # Define that your audience are developers
          'Intended Audience :: Science/Research',
          'Topic :: Scientific/Engineering :: Physics',
          'License :: OSI Approved :: MIT License',   # Again, pick a license
          # Specify which pyhton versions that you want to support
          'Programming Language :: Python :: 3',
      ],)<|MERGE_RESOLUTION|>--- conflicted
+++ resolved
@@ -21,21 +21,12 @@
       requirements=['pint'],
       extras_require={
           'dev': [
-<<<<<<< HEAD
-                  'pytest',
-                  'pytest-cov',
-                  'autopep8',
-                  'mkdocs',
-                  'mkdocs-material',
-                  'mkdocstrings'
-=======
               'pytest',
               'pytest-cov',
               'autopep8',
               'mkdocs',
               'mkdocs-material',
               'mkdocstrings'
->>>>>>> 0a98f7d6
           ]
       },
       classifiers=[
