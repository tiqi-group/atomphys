--- conflicted
+++ resolved
@@ -7,47 +7,18 @@
 import pint
 import numpy as np
 from numpy.typing import ArrayLike
-<<<<<<< HEAD
-
 from .util import default_units, set_default_units, make_alias, make_alias_with_setter
 
 
 class ElectricField:
     def __init__(self, frequency: pint.Quantity, E0: pint.Quantity, _ureg=None) -> None:
         self._ureg = pint.get_application_registry() if _ureg is None else _ureg
-        self._frequency = frequency
-        self._field_amplitude = set_default_units(E0, "V/m", self._ureg)
-=======
-from .util import default_units
-
-
-class ElectricField:
-    def __init__(self, frequency: pint.Quantity = None, wavelength: pint.Quantity = None, detuning: pint.Quantity = 0, _ureg=None) -> None:
-        self._ureg = pint.get_application_registry() if _ureg is None else _ureg
->>>>>>> d36e2a32
-
-        # Initialize frequency from given frequency or calculate it from given wavelength and detuning
-        self._detuning = detuning
-        if frequency is not None:
-            self._frequency = frequency
-        elif wavelength is not None:
-            self._frequency = self._ureg("c") / wavelength
-        else:
-            raise ValueError("Either frequency or wavelength must be provided.")
-        
-    @property
-    def detuning(self):
-        return self._detuning
-    
-    @detuning.setter
-    @default_units("MHz")  
-    def detuning(self, value):
-        self._detuning = value
-        
+        self.frequency = frequency
+
     @property
     def frequency(self) -> pint.Quantity:
-        return (self._frequency - self._detuning).to("THz")
-
+        return (self._frequency).to("THz")
+    
     @frequency.setter
     @default_units("THz")
     def frequency(self, value: pint.Quantity):
@@ -88,12 +59,6 @@
     @default_units("W/cm^2")
     def intensity(self, value):
         self._field_amplitude = np.sqrt(2 * value / self._ureg("c*epsilon_0"))
-
-    E0 = make_alias_with_setter("_field_amplitude")
-    nu = make_alias_with_setter("frequency")
-    ν = make_alias_with_setter("frequency")
-    ω = make_alias_with_setter("angular_frequency")
-    omega = make_alias_with_setter("angular_frequency")
 
     def field(self, x, y, z):
         raise NotImplementedError
@@ -121,187 +86,155 @@
 
     def __init__(
         self,
-        frequency: pint.Quantity=None,
-        wavelength: pint.Quantity=None,
-        phi: pint.Quantity=None,
-        gamma: pint.Quantity=None,
-        alpha: pint.Quantity=None,
-        theta: pint.Quantity=None,
-        power: pint.Quantity=None,
-        waist: float | list[float]=None,
-        detuning: pint.Quantity=None,
-        _ureg: pint.UnitRegistry=None,
+        frequency: pint.Quantity = None,
+        wavelength: pint.Quantity = None,
+        detuning: pint.Quantity = None,
+        intensity: pint.Quantity = None,
+        power: pint.Quantity = None,
+        waist: float | list[float] = None,
+        polarization = None,
+        direction_of_propagation = None,
+        phi: pint.Quantity = None,
+        gamma: pint.Quantity = None,
+        theta: pint.Quantity = None,
+        alpha: pint.Quantity = None,
+        _ureg: pint.UnitRegistry = None,
     ):
         """
+        Gaussian Beam class is designed in such way to handle hierarchal redundancies. 
+        The idea is that one can define laser in multiple ways. 
+        For instance, one can define the polarization vector and the direction of propagation or 
+        one can define the angle of the laser beam and the polarization vector. 
+        The class will then calculate the missing parameters. 
+
+        Construction of this hierarchal redundancies is following, 
+        when missing a base property, the base property will be calculated from the remaining properties. Base property are listed below:
+        e.g. frequency is the base property, and wavelength will be only used when frequency is missing
+
+        (frequency) <- (wavelength)         (+) (detuning)
+        (intensity) <- (power, waist)
+        (polarization, direction_of_propagation) <- (phi, gamma, alpha)
+
+
+        References:
+            - 
+            - Transformation of phi, gamma, alpha to propagation vector from Gillen Beck's Master Thesis (p. 26)
+            - Transformation of phi, gamma, alpha to polarization vector from Roland's Matts PhD Thesis (p. 19)
+
+
         Args:
-            frequency: Frequency of the laser (NOT ANGULAR FREQUENCY) - One can provide instead wavelength.
-            wavelength: Wavelength of the laser - One can provide instead frequency.
-            phi: Angle between the laser beam and the magnetic field, where the B field is defined to be aligned with z (Radians).
-            gamma: Angle between the polarization vector and the plane defined by n and B (Radians).
-            alpha: Phase of the polarization vector (Radians). For Left or Right circularily polarised state use +- pi/2.
-            theta: Angle of the laser beam to fully define the direction in 3D.
-            power: Power of the laser - One can provide instead intensity.
-            waist: Waist of the laser (either single value or array of [waist_x, waist_y].
+            frequency: Frequency of the laser (NOT ANGULAR FREQUENCY)
+            wavelength: Wavelength of the laser
             detuning: Detuning of the laser: (its detuning in MHz not in 2*pi*MHz)
+
+            intensity: Intensity of the laser [Pint Quantity]
+            power: Power of the laser [Pint Quantity]
+            waist: Waist of the laser [Pint Quantity]
+
+            polarization: Polarization vector of the laser beam - doesn't have to be normalized, as it will be later normalized
+            direction_of_propagation: Direction of the propagation of the laser beam - doesn't have to be normalized, as it will be later normalized
+            phi: angle between the axis of the k-vector and the quantization axis
+            gamma: angle between the axis of the polarization elipse and the quantization axis
+            alpha: phase of the polarization vector [Fill out how to define right and left circularly polarized states]
+
             _ureg: Unit registry
         """
 
-<<<<<<< HEAD
         # Call the ElectricField constructor
         super().__init__(frequency, E0=0, _ureg=_ureg)
 
-        # Make sure the user has specified either intensity or both power and waist
+        if detuning is not None:
+            self._detuning = detuning
+        else:
+            self._detuning = 0 * self._ureg("MHz")
+
+        if frequency is None and wavelength is None:
+            raise ValueError("Must specify either frequency or wavelength")
+        
         if intensity is None and (power is None or waist is None):
             raise ValueError("Must specify either intensity or both power and waist")
-
-        # If the user specified intensity, use it
-        if intensity is not None:
-            self.intensity = intensity
-
-        # If the user specified power and waist, calculate the intensity
-        if power is not None and waist is not None:
-            self.intensity = self.calculate_intensity(power, waist)
+        
+        if (polarization is None or direction_of_propagation is None) and (phi is None or gamma is None or alpha is None):
+            raise ValueError("Must specify either polarization and direction of propagation or phi, gamma and alpha")
 
         if frequency is not None:
             self.frequency = frequency
         elif wavelength is not None:
             self.wavelength = wavelength
 
+        # If the user specified intensity, use it
+        if intensity is not None:
+            self.intensity = intensity
+        elif power is not None and waist is not None:
+            self.intensity = self.calculate_intensity(power, waist)
+
         self._power = power
         self._waist = waist
-        if polarization is None and direction_of_propagation is None:
-            direction_of_propagation = np.array([np.sin(phi), 0, np.cos(phi)])
-            polarization = np.array([-np.cos(gamma)*np.cos(phi), np.exp(1j*alpha)*np.sin(gamma), np.cos(gamma)*np.sin(phi)])
-
+        if polarization is not None and direction_of_propagation is not None:
+            self._epsilon = np.asarray(polarization) / np.linalg.norm(polarization)
+            self._n = np.asarray(direction_of_propagation) / np.linalg.norm(
+                direction_of_propagation
+            )
+        elif phi is not None and gamma is not None and alpha is not None:
+            self.phi = phi
+            self.gamma = gamma
+            self.alpha = alpha
+            self.calculate_n_and_epsilon()
+        
         assert (
-            np.abs(np.dot(polarization, direction_of_propagation)) < 1e-6
+            np.abs(np.dot(self._epsilon, self._n)) < 1e-6
         ), "Polarization must be perpendicular to wavevector"
-        self._epsilon = np.asarray(polarization) / np.linalg.norm(polarization)
-        self._kappa = np.asarray(direction_of_propagation) / np.linalg.norm(
-            direction_of_propagation
-        )
-
-        if detuning is not None:
-            self._detuning = detuning
-        else:
-            self._detuning = 0 * self._ureg("MHz")
+
+    @staticmethod
+    def calculate_n_and_epsilon(self):
+        if self.phi is not None and self.gamma is not None and self.alpha is not None:
+            phi = self.phi.m
+            gamma = self.gamma.m
+            alpha = self.alpha.m
+            self.epsilon = np.array([-np.cos(gamma)*np.cos(phi), np.exp(1j*alpha)*np.sin(gamma), np.cos(gamma)*np.sin(phi)])
+            self.n = np.array([np.sin(phi), 0, np.cos(phi)])
+            assert (
+                np.abs(np.dot(self._epsilon, self._n)) < 1e-6
+            ), "Polarization must be perpendicular to wavevector"
 
     @staticmethod
     def calculate_intensity(power, waist):
-        # Use the formula for the intensity of a Gaussian beam:
-        # I = 2P/A
-        # P ... Power
-        # A ... Area of the beam
-        # Circular
-        area = np.pi * waist**2
-        return 2 * power / area
-=======
-        super().__init__(frequency, wavelength, detuning, _ureg)
-        self._phi = phi
-        self._gamma = gamma
-        self._alpha = alpha
-        self._theta = theta
-        self._power = power
-        self._waist = waist
-        self._detuning = detuning
-
-
-    # JSON METHODS
-
-    @classmethod
-    def from_json(cls, json_data: dict, _ureg: pint.UnitRegistry):
-
-        def parse_unit_value(json_data: dict, value_name: str):
-            return float(json_data[value_name]["value"]) * _ureg(json_data[value_name]["units"])
-        
-        if 'frequency' in json_data:
-            frequency = parse_unit_value(json_data, 'frequency')
-            wavelength = None
-        elif 'wavelength' in json_data:
-            frequency = None
-            wavelength = parse_unit_value(json_data, 'wavelength')
-        phi = parse_unit_value(json_data, 'phi')
-        gamma = parse_unit_value(json_data, 'gamma')
-        alpha = parse_unit_value(json_data, 'alpha')
-        theta = parse_unit_value(json_data, 'theta')
-        power = parse_unit_value(json_data, 'power')
-        if 'value' in json_data['waist']:
-            waist = parse_unit_value(json_data, 'waist')
-        else:
-            waist = [parse_unit_value(json_data['waist'], 'wx'), parse_unit_value(json_data['waist'], 'wy')]
-        detuning = parse_unit_value(json_data, 'detuning')
-
-        return cls(frequency, wavelength, phi, gamma, alpha, theta, power, waist, detuning)
-    
-
-    def to_json(self):
-        def serialize_unit_value(quantity):
-            return {'value': quantity.magnitude, 'units': str(quantity.units)}
-
-        data = {
-            'wavelength': serialize_unit_value(self.wavelength),
-            'phi': serialize_unit_value(self.phi.to('deg')),
-            'gamma': serialize_unit_value(self.gamma.to('deg')),
-            'alpha': serialize_unit_value(self.alpha.to('deg')),
-            'theta': serialize_unit_value(self.theta.to('deg')),
-            'power': serialize_unit_value(self.power),
-            'detuning': serialize_unit_value(self.detuning)
-        }
-        if isinstance(self.waist, list):
-            data['waist'] = {
-                'wx': serialize_unit_value(self.waist[0]),
-                'wy': serialize_unit_value(self.waist[1])
-            }
-        else:
-            data['waist'] = serialize_unit_value(self.waist)
->>>>>>> d36e2a32
-
-        return data
-
-<<<<<<< HEAD
+        return 2 * power / (np.pi * waist**2)
+
+    @property
+    def detuning(self):
+        return self._detuning
 
     @detuning.setter
-    @default_units("MHz")
     @default_units("MHz")
     def detuning(self, value):
         self._detuning = value
-=======
-    
-    # PROPERTIES
->>>>>>> d36e2a32
-
-    def set_attribute(self, attribute_name, value):
-        """
-        A method to safely set the attributes of the class instance,
-        ensuring the beam's validity after each setting.
-
-<<<<<<< HEAD
+
+    @property
+    def frequency(self) -> pint.Quantity:
+        return (self._frequency + self._detuning).to("THz")
+
     @frequency.setter
-    @default_units("THz")
     @default_units("THz")
     def frequency(self, value: pint.Quantity):
         self._frequency = value
-=======
-        Args:
-        attribute_name (str): The name of the attribute to change.
-        value: The value to set the attribute to.
-        """
-        try:
-            setattr(self, '_' + attribute_name, value)
-            self._beam_is_valid()
-        except ValueError as e:
-            print(f"An error occurred: {e}")
->>>>>>> d36e2a32
-
-
-    @property
-    def phi(self):
-        return self._phi.to('rad')
-    
-    @phi.setter
-    @default_units("rad")
-    def phi(self, value):
-        self.set_attribute('phi', value)
+
+
+    @property
+    def n(self):
+        return self._n
+    
+    @n.setter
+    def n(self, value):
+        self._n = value / np.linalg.norm(value)
+    
+    @property
+    def epsilon(self):
+        return self._epsilon
+    
+    @epsilon.setter
+    def epsilon(self, value):
+        self._epsilon = value / np.linalg.norm(value)
 
     @property
     def gamma(self):
@@ -311,6 +244,7 @@
     @default_units("rad")
     def gamma(self, value):
         self.set_attribute('gamma', value)
+        self.calculate_n_and_epsilon()
 
     @property
     def alpha(self):
@@ -320,6 +254,7 @@
     @default_units("rad")
     def alpha(self, value):
         self.set_attribute('alpha', value)
+        self.calculate_n_and_epsilon()
 
     @property
     def theta(self):
@@ -329,6 +264,16 @@
     @default_units("rad")
     def theta(self, value):
         self.set_attribute('theta', value)
+        self.calculate_n_and_epsilon()
+
+    @property
+    def intensity(self):
+        return self._field_amplitude**2 * self._ureg("c*epsilon_0") / 2
+    
+    @intensity.setter
+    @default_units("W/cm^2")
+    def intensity(self, value):
+        self._field_amplitude = np.sqrt(2 * value / self._ureg("c*epsilon_0"))
 
     @property
     def power(self):
@@ -347,153 +292,89 @@
     
     @power.setter
     @default_units("W")
-    @default_units("W")
     def power(self, value):
         self._power = value
 
     @property
     def waist(self):
         return self._waist
-<<<<<<< HEAD
-
 
     @waist.setter
     @default_units("um")
-    @default_units("um")
-=======
-    
-    @waist.setter
->>>>>>> d36e2a32
     def waist(self, value):
         self._waist = value
 
-    # CALCULATED PROPERTIES
-
-    @property
-    def area(self):
-        # Elliptic Beam
-        if isinstance(self.waist, list) and len(self.waist) == 2:
-            return np.pi * self.waist[0] * self.waist[1]
-        # Circular Beam
-        else:
-            return np.pi * self.waist**2
-
-<<<<<<< HEAD
-    def field(self, x=0, y=0, z=0):
+    @property
+    def wavevector(self):
+        wavevector = self.n * self.angular_frequency / self._ureg("c")
+        return wavevector
+
+    def field(self):
         return self._epsilon * self._field_amplitude
 
-    def gradient(self, x=0, y=0, z=0):
-        return np.einsum("i,...j->...ij", 1j * self.wavevector, self.field(x, y, z))
-=======
-    @property
-    def propagation_vector(self):
-        # TODO: Use the theta vector
-        phi = self.phi.to('rad').m
-        # theta = self.theta.to('rad').m
-        return np.array([np.sin(phi), 0, np.cos(phi)])
-    
-    @property
-    def polarization_vector(self):
-        phi = self.phi.to('rad').m
-        gamma = self.gamma.to('rad').m
-        alpha = self.alpha.to('rad').m
-        return np.array([-np.cos(gamma)*np.cos(phi), np.exp(1j*alpha)*np.sin(gamma), np.cos(gamma)*np.sin(phi)])
-
-    @property
-    def intensity(self):
-        return (2 * self.power / self.area).to("mW/mm^2")
-
-    @property
-    def wavevector(self):
-        kappa = np.asarray(self.propagation_vector) / np.linalg.norm(self.propagation_vector)
-        return kappa * self.angular_frequency / self._ureg("c")
-    
-    @property
-    def field_amplitude(self):
-        return (np.sqrt(2 * self.intensity / self._ureg("c*epsilon_0"))).to("V/m")
-    
-    # Methods
-    # TODO: Change them to properties?
-    
-    def field(self):
-        epsilon = np.asarray(self.polarization_vector) / np.linalg.norm(self.polarization_vector)
-        return epsilon * self.field_amplitude
-    
     def gradient(self):
         return np.einsum("i,...j->...ij", 1j * self.wavevector, self.field())
-    
-    # PRIVATE METHODS
-
-    def _beam_is_valid(self):
-        if np.abs(np.dot(self.polarization_vector, self.propagation_vector)) >= 1e-6:
-            raise ValueError("Invalid beam: Polarization is not perpendicular to wavevector.")
->>>>>>> d36e2a32
-
-
-class PlaneWaveElectricField(ElectricField):
-    def __init__(
-        self,
-        E0: float,
-        polarization: ArrayLike,
-        wavevector: ArrayLike,
-        frequency: pint.Quantity,
-        _ureg=None,
-    ) -> None:
-        super().__init__(frequency, _ureg)
-        assert (
-            np.dot(polarization, wavevector) == 0
-        ), "Polarization must be perpendicular to wavevector"
-        self._epsilon = np.asarray(polarization) / np.linalg.norm(polarization)
-        self._kappa = np.asarray(wavevector) / np.linalg.norm(wavevector)
-        self._field_amplitude = E0
-
-    def _phase(self, X):
-        xk = (np.dot(X, self.k).to("")).magnitude[0]
-        xk = (np.dot(X, self.k).to("")).magnitude[0]
-        return np.exp(1j * xk)
-
-    def phase(self, x=0, y=0, z=0):
-        shape, X = self._ravel_coords(x, y, z)
-        return self._phase(X).reshape(shape)
-
-    def field(self, x=0, y=0, z=0):
-        shape, X = self._ravel_coords(x, y, z)
-        return (
-            self._epsilon.reshape((1,) * len(shape) + (-1,))
-            * self._field_amplitude
-            * self._phase(X).reshape(shape + (1,))
-        )
-
-    def gradient(self, x=0, y=0, z=0):
-        # outer product
-        return np.einsum("i,...j->...ij", 1j * self.wavevector, self.field(x, y, z))
-
-    @property
-<<<<<<< HEAD
-    def wavelength(self):
-        return (self._ureg("c") / self.frequency).to("nm")
-
-    @wavelength.setter
-    @default_units("nm")
-    def wavelength(self, value):
-        self.frequency = self._ureg("c") / value
-
-        self.frequency = self._ureg("c") / value
-
-    @property
-=======
->>>>>>> d36e2a32
-    def k(self):
-        return (self._kappa / self.wavelength).to("1/nm") * self._ureg("2*pi")
-
-    @property
-    def polarization(self):
-        return self._epsilon
-
-
-    @polarization.setter
-    def polarization(self, value):
-        self._epsilon = value / np.linalg.norm(value)
+
+
+# class PlaneWaveElectricField(ElectricField):
+#     def __init__(
+#         self,
+#         E0: float,
+#         polarization: ArrayLike,
+#         wavevector: ArrayLike,
+#         frequency: pint.Quantity,
+#         _ureg=None,
+#     ) -> None:
+#         super().__init__(frequency, _ureg)
+#         assert (
+#             np.dot(polarization, wavevector) == 0
+#         ), "Polarization must be perpendicular to wavevector"
+#         self._epsilon = np.asarray(polarization) / np.linalg.norm(polarization)
+#         self._kappa = np.asarray(wavevector) / np.linalg.norm(wavevector)
+#         self._field_amplitude = E0
+
+#     def _phase(self, X):
+#         xk = (np.dot(X, self.k).to("")).magnitude[0]
+#         xk = (np.dot(X, self.k).to("")).magnitude[0]
+#         return np.exp(1j * xk)
+
+#     def phase(self, x=0, y=0, z=0):
+#         shape, X = self._ravel_coords(x, y, z)
+#         return self._phase(X).reshape(shape)
+
+#     def field(self, x=0, y=0, z=0):
+#         shape, X = self._ravel_coords(x, y, z)
+#         return (
+#             self._epsilon.reshape((1,) * len(shape) + (-1,))
+#             * self._field_amplitude
+#             * self._phase(X).reshape(shape + (1,))
+#         )
+
+#     def gradient(self, x=0, y=0, z=0):
+#         # outer product
+#         return np.einsum("i,...j->...ij", 1j * self.wavevector, self.field(x, y, z))
+
+#     @property
+#     def wavelength(self):
+#         return (self._ureg("c") / self.frequency).to("nm")
+
+#     @wavelength.setter
+#     @default_units("nm")
+#     def wavelength(self, value):
+#         self.frequency = self._ureg("c") / value
+
+#     @property
+#     def k(self):
+#         return (self._kappa / self.wavelength).to("1/nm") * self._ureg("2*pi")
+
+#     @property
+#     def polarization(self):
+#         return self._epsilon
+
+
+#     @polarization.setter
+#     def polarization(self, value):
+#         self._epsilon = value / np.linalg.norm(value)
 
 
 class SumElectricField(ElectricField):
