#!/usr/bin/env python
# -*- coding:utf-8 -*-
#
# Created: 07/2023
# Author: Carmelo Mordini <cmordini@phys.ethz.ch>


import matplotlib.pyplot as plt
from matplotlib.path import Path

import networkx as nx
from math import nan

from .state import State
from .atom import Atom
from collections import defaultdict

# def plot_atom(atom: Atom, ax=None, energy_units='Ry', max_energy=nan, min_energy=nan):
#     if ax is None:
#         fig, ax = plt.subplots()
#     if max_energy is not nan:
#         atom = atom.remove_states_above_energy(max_energy)
#     if min_energy is not nan:
#         atom = atom.remove_states_below_energy(min_energy)

#     g = atom._graph
#     pos = JE_graph_position(g.nodes, energy_units)
#     # pos = nx.spring_layout(g)
#     node_labels = {k: k.term for k in g.nodes}
#     edge_labels = {edge: f"{tr.wavelength}" for edge, tr in nx.get_edge_attributes(g, 'transition').items()}

#     # https://petercbsmith.github.io/marker-tutorial.html
#     node_path = Path([(-1, 0), (1, 0)], [Path.MOVETO, Path.LINETO])  # just a simple horizontal line
#     node_color = ['k' if s not in atom.isolated_states else 'C1' for s in atom.states]
#     edge_color = [_wavelength_to_rgb(tr.wavelength.to('nm').m) for tr in atom.transitions]
#     nx.draw_networkx_nodes(g, pos, node_shape=node_path, node_color=node_color, node_size=200, linewidths=2, ax=ax)
#     nx.draw_networkx_labels(g, pos, node_labels, font_size=9, verticalalignment='bottom', ax=ax, clip_on=False)
#     nx.draw_networkx_edges(g, pos, edge_color=edge_color, node_size=50, ax=ax)
#     nx.draw_networkx_edge_labels(g, pos, edge_labels, font_size=9, clip_on=False, ax=ax)
#     ax.tick_params(top=False, right=False, reset=True)
#     ax.set(xlabel="Angular momentum [L]", ylabel=f"Energy [{energy_units}]", title=atom)

<<<<<<< HEAD
def plot_atom(atom: Atom, ax=None, energy_units='Ry', max_energy=None, min_energy=None, introduce_offset=False, remove_isolated=False, energy_threshold=0.001, x_offset_factor=0.1, y_offset_factor=0.01):
=======

def plot_atom(atom: Atom, ax=None, energy_units='Ry', max_energy=None, min_energy=None, introduce_offset=False, energy_threshold=0.001, x_offset_factor=0.1, y_offset_factor=0.01):
>>>>>>> 9608529a
    if ax is None:
        fig, ax = plt.subplots()

    if max_energy is not None:
        atom = atom.remove_states_above_energy(max_energy, remove_isolated=remove_isolated, copy=True)
    if min_energy is not None:
<<<<<<< HEAD
        atom = atom.remove_states_below_energy(min_energy, remove_isolated=remove_isolated, copy=True)
    
=======
        atom = atom.remove_states_below_energy(min_energy, copy=True)

>>>>>>> 9608529a
    g = atom._graph

    # Get original positions
    pos = JE_graph_position(g.nodes, energy_units, max_energy, min_energy)

    # Calculate offsets for nodes with similar energy and same angular momentum
    if introduce_offset:
        pos = offset_similar_nodes(pos, energy_threshold, x_offset_factor, y_offset_factor)

    node_labels = {k: k.term for k in g.nodes}
    edge_labels = {edge: f"{tr.wavelength}" for edge, tr in nx.get_edge_attributes(g, 'transition').items()}

    # https://petercbsmith.github.io/marker-tutorial.html
    node_path = Path([(-1, 0), (1, 0)], [Path.MOVETO, Path.LINETO])  # just a simple horizontal line
    node_color = ['k' if s not in atom.isolated_states else 'C1' for s in atom.states]
    edge_color = [_wavelength_to_rgb(tr.wavelength.to('nm').m) for tr in atom.transitions]
    nx.draw_networkx_nodes(g, pos, node_shape=node_path, node_color=node_color, node_size=200, linewidths=2, ax=ax)
    nx.draw_networkx_labels(g, pos, node_labels, font_size=9, verticalalignment='bottom', ax=ax, clip_on=False)
    nx.draw_networkx_edges(g, pos, edge_color=edge_color, node_size=50, ax=ax)
    nx.draw_networkx_edge_labels(g, pos, edge_labels, font_size=9, clip_on=False, ax=ax,
                                 bbox=dict(facecolor='none', edgecolor='none', boxstyle='round,pad=0.5'))
    # nx.draw_networkx_edge_labels(g, pos, edge_labels, font_size=9, clip_on=False, ax=ax)
    ax.tick_params(top=False, right=False, reset=True)
    ax.set(xlabel="Angular momentum [L]", ylabel=f"Energy [{energy_units}]", title=atom)


def offset_similar_nodes(pos, energy_threshold, x_offset_factor, y_offset_factor):
    # Group nodes by x-coordinate
    x_dict = defaultdict(list)
    for node, (x, y) in pos.items():
        x_dict[x].append((node, y))

    # For each group, sort by y-coordinate and add offsets to nodes with similar y-coordinates
    new_pos = {}
    for x, node_list in x_dict.items():
        node_list.sort(key=lambda item: item[1])  # sort by y-coordinate
        for i, (node, y) in enumerate(node_list):
            x_offset = 0
            y_offset = 0
            for j in range(i):
                if i > 0:
                    prev_node, prev_y = node_list[i - j]
                    if abs(prev_y - y) < energy_threshold:
                        x_offset += x_offset_factor
                        y_offset += y_offset_factor
            new_pos[node] = (x + x_offset, y + y_offset)

    return new_pos


def plot_energy_histogram(atom: Atom, unit='Ry', ax=None, **hist_kwargs):
    """
    Plot a histogram of the energy levels of the atom.

    This function is a wrapper around matplotlib.pyplot.hist.

    Args:
        atom (Atom): The atom to plot.
        unit (str, optional): The unit of the energy. Defaults to 'Ry'.
        ax (matplotlib.axes.Axes, optional): The axes to plot on. Defaults to None.
        **hist_kwargs: Additional keyword arguments passed to matplotlib.pyplot.hist.

    """
    if ax is None:
        fig, ax = plt.subplots()
    energies = [s.energy.to(unit).m for s in atom.states]
    _kw = dict(bins=50)
    _kw.update(hist_kwargs)
    return ax.hist(energies, **_kw)


def x_pos_angular_momentum(state: State):
    qn = state.quantum_numbers
    if qn.ionization_limit is not None:
        x = 0
    elif qn.L is not None:
        x = qn.L
    elif qn.K is not None:
        x = qn.K
    elif qn.J is not None:
        x = qn.J
    else:
        x = nan
    return x


def JE_graph_position(states, energy_units: str, max_energy=None, min_energy=None):
    # if max_energy is not None:
    #     states = [s for s in states if s.energy <= max_energy]
    # if min_energy is not None:
    #     states = [s for s in states if s.energy >= min_energy]
    return {
        s: (x_pos_angular_momentum(s), s.energy.to(energy_units).m)
        for s in states
    }

# def spreaded_JE_graph_position(states, energy_units: str, threshold: float | None):
#     states = sorted(states, key=lambda s: s.energy)
#     ee = [s.energy.to(energy_units).m for s in states]
#     e1 = max(ee)
#     y = np.asarray(ee)
#     if threshold is not None:
#         threshold = threshold * e1
#         y_ab = abs(y[:, None] - y)
#         spread_factor = 1 / threshold / 10
#         for j in range(len(y)):
#             w = np.where(y_ab[j] < threshold)[0]
#             ym = y[w].mean()
#             d = y[w] - ym
#             y[w] += d * spread_factor / len(w)

#     return {s: (x_pos_angular_momentum(s), y[j]) for j, s in enumerate(states)}


def _wavelength_to_rgb(wavelength, gamma=0.8):
    ''' taken from http://www.noah.org/wiki/Wavelength_to_RGB_in_Python
    This converts a given wavelength of light to an
    approximate RGB color value. The wavelength must be given
    in nanometers in the range from 380 nm through 750 nm
    (789 THz through 400 THz).

    Based on code by Dan Bruton
    http://www.physics.sfasu.edu/astro/color/spectra.html
    Additionally alpha value set to 0.5 outside range

    https://stackoverflow.com/a/44960748
    '''
    # TODO: make this a colormap
    wavelength = float(wavelength)
    if wavelength >= 380 and wavelength <= 750:
        A = 1.
    else:
        A = 0.5
    if wavelength < 380:
        wavelength = 380.
    if wavelength > 750:
        wavelength = 750.
    if wavelength >= 380 and wavelength <= 440:
        attenuation = 0.3 + 0.7 * (wavelength - 380) / (440 - 380)
        R = ((-(wavelength - 440) / (440 - 380)) * attenuation) ** gamma
        G = 0.0
        B = (1.0 * attenuation) ** gamma
    elif wavelength >= 440 and wavelength <= 490:
        R = 0.0
        G = ((wavelength - 440) / (490 - 440)) ** gamma
        B = 1.0
    elif wavelength >= 490 and wavelength <= 510:
        R = 0.0
        G = 1.0
        B = (-(wavelength - 510) / (510 - 490)) ** gamma
    elif wavelength >= 510 and wavelength <= 580:
        R = ((wavelength - 510) / (580 - 510)) ** gamma
        G = 1.0
        B = 0.0
    elif wavelength >= 580 and wavelength <= 645:
        R = 1.0
        G = (-(wavelength - 645) / (645 - 580)) ** gamma
        B = 0.0
    elif wavelength >= 645 and wavelength <= 750:
        attenuation = 0.3 + 0.7 * (750 - wavelength) / (750 - 645)
        R = (1.0 * attenuation) ** gamma
        G = 0.0
        B = 0.0
    else:
        R = 0.0
        G = 0.0
        B = 0.0
    return (R, G, B, A)<|MERGE_RESOLUTION|>--- conflicted
+++ resolved
@@ -40,25 +40,16 @@
 #     ax.tick_params(top=False, right=False, reset=True)
 #     ax.set(xlabel="Angular momentum [L]", ylabel=f"Energy [{energy_units}]", title=atom)
 
-<<<<<<< HEAD
+
 def plot_atom(atom: Atom, ax=None, energy_units='Ry', max_energy=None, min_energy=None, introduce_offset=False, remove_isolated=False, energy_threshold=0.001, x_offset_factor=0.1, y_offset_factor=0.01):
-=======
-
-def plot_atom(atom: Atom, ax=None, energy_units='Ry', max_energy=None, min_energy=None, introduce_offset=False, energy_threshold=0.001, x_offset_factor=0.1, y_offset_factor=0.01):
->>>>>>> 9608529a
     if ax is None:
         fig, ax = plt.subplots()
 
     if max_energy is not None:
         atom = atom.remove_states_above_energy(max_energy, remove_isolated=remove_isolated, copy=True)
     if min_energy is not None:
-<<<<<<< HEAD
-        atom = atom.remove_states_below_energy(min_energy, remove_isolated=remove_isolated, copy=True)
+        atom = atom.remove_states_below_energy(min_energy, copy=True)
     
-=======
-        atom = atom.remove_states_below_energy(min_energy, copy=True)
-
->>>>>>> 9608529a
     g = atom._graph
 
     # Get original positions
